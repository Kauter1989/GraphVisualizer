--- conflicted
+++ resolved
@@ -1,639 +1,637 @@
-import sys
-from math import sqrt, cos, sin, radians, pi
-from random import random
-
-from PyQt5.QtCore import Qt, QSize, QTimer, QPoint, QRect
-from PyQt5.QtGui import QPainter, QBrush, QPen, QFont
-from PyQt5.QtWidgets import QApplication, QWidget, QVBoxLayout, QFrame, QCheckBox, QHBoxLayout, QLineEdit, \
-    QPushButton, QMessageBox, QFileDialog
-
-from graph import Graph
-
-
-class TreeVisualizer(QWidget):
-
-    def __init__(self):
-        """Initial configuration."""
-        super().__init__()
-
-        # GLOBAL VARIABLES
-        # graph variables
-        self.graph = Graph()
-        self.selected_node = None
-
-        # for locating and selecting vertices
-        self.vertex_positions = []
-        self.selected_vertex = None
-
-        # offset of the mouse from the position of the currently dragged node
-        self.mouse_drag_offset = None
-
-        # position of the mouse; is updated when the mouse moves
-        self.mouse_x = -1
-        self.mouse_y = -1
-
-        # variables for visualizing the graph
-        self.node_radius = 20
-        self.weight_rectangle_size = self.node_radius / 3
-
-        self.arrowhead_size = 4
-        self.arrow_separation = pi / 6
-
-        self.selected_node_color = Qt.red
-        self.regular_node_color = Qt.white
-
-        self.word_limit = 10  # limit the displayed length of words for each node
-
-        # UI variables
-        self.font_family = "Times New Roman"
-        self.font_size = 18
-
-        self.layout_margins = 8
-        self.layout_item_spacing = 2 * self.layout_margins
-
-        # canvas positioning - scale and translation
-        self.scale = 1
-        self.scale_coefficient = 1.1  # by how much the scale changes on scroll
-        self.translation = [0, 0]
-
-        # for moving the nodes
-        self.node_rotation_angle = 15
-
-        # TIMERS
-        # runs the simulation 60 times a second (1000/60 ~= 16ms)
-        self.simulation_timer = QTimer(interval=16, timeout=self.perform_simulation_iteration)
-
-        # WIDGETS
-        self.canvas = QFrame(self, minimumSize=QSize(0, 400))
-        self.canvas_size = (self.canvas.width(), self.canvas.height())
-        self.canvas.resizeEvent = self.adjust_canvas_translation
-
-        # for toggling between oriented/undirected graphs
-        self.oriented_toggle_button = QPushButton(text="undirected",
-                                                  clicked=self.toggle_graph_orientation)
-
-        # for editing the labels of the nodes
-        self.labels_checkbox = QCheckBox(text="labels")
-
-        # for setting, whether the graph is weighted or not
-        self.weighted_checkbox = QCheckBox(text="weighted", clicked=self.set_weighted_graph)
-
-        self.input_line_edit = QLineEdit(enabled=self.labels_checkbox.isChecked(),
-                                         textChanged=self.input_line_edit_changed)
-
-        # for displaying information about the app
-        self.about_button = QPushButton(text="?", clicked=self.show_help)
-
-        self.import_graph_button = QPushButton(text="import", clicked=self.import_graph)
-        self.export_graph_button = QPushButton(text="export", clicked=self.export_graph)
-
-        # WIDGET LAYOUT
-        self.main_v_layout = QVBoxLayout(self, margin=0)
-        self.main_v_layout.addWidget(self.canvas)
-
-        self.option_h_layout = QHBoxLayout(self, margin=self.layout_margins)
-        self.option_h_layout.addWidget(self.oriented_toggle_button)
-        self.option_h_layout.addSpacing(self.layout_item_spacing)
-        self.option_h_layout.addWidget(self.weighted_checkbox)
-        self.option_h_layout.addSpacing(self.layout_item_spacing)
-        self.option_h_layout.addWidget(self.labels_checkbox)
-        self.option_h_layout.addSpacing(self.layout_item_spacing)
-        self.option_h_layout.addWidget(self.input_line_edit)
-        self.option_h_layout.addSpacing(self.layout_item_spacing)
-        self.option_h_layout.addWidget(self.about_button)
-
-        self.io_h_layout = QHBoxLayout(self, margin=self.layout_margins)
-        self.io_h_layout.addWidget(self.import_graph_button)
-        self.io_h_layout.addSpacing(self.layout_item_spacing)
-        self.io_h_layout.addWidget(self.export_graph_button)
-
-        self.main_v_layout.addLayout(self.option_h_layout)
-        self.main_v_layout.addSpacing(-self.layout_margins)
-        self.main_v_layout.addLayout(self.io_h_layout)
-
-        self.setLayout(self.main_v_layout)
-
-        # WINDOW SETTINGS
-        self.setWindowTitle('Graph Visualizer')
-        self.setFont(QFont(self.font_family, self.font_size))
-        self.show()
-
-        # start the simulation
-        self.simulation_timer.start()
-
-<<<<<<< HEAD
-    def adjust_canvas_translation(self, event):
-        """Is called when the canvas widget is resized; changes translation so the center stays in the center."""
-        size = (event.size().width(), event.size().height())
-
-        self.translation[0] += self.scale * (size[0] - self.canvas_size[0]) / 2
-        self.translation[1] += self.scale * (size[1] - self.canvas_size[1]) / 2
-
-        self.canvas_size = size
-=======
-    def set_weighted_graph(self):
-        """Is called when the weighted checkbox is pressed; sets, whether the graph is weighted or not."""
-        self.graph.set_weighted(self.weighted_checkbox.isChecked())
->>>>>>> fc3c2558
-
-    def repulsion_force(self, distance):
-        """Calculates the strength of the repulsion force at the specified distance."""
-        return 1 / distance * 10
-
-    def attraction_force(self, distance, leash_length=80):
-        """Calculates the strength of the attraction force at the specified distance and leash length."""
-        return -(distance - leash_length) / 10
-
-    def import_graph(self):
-        """Is called when the import button is clicked; imports a graph from a file."""
-        path = QFileDialog.getOpenFileName()[0]
-
-        if path != "":
-            try:
-                with open(path, "r") as file:
-                    # a list of vertices of the graph
-                    data = file.read().splitlines()
-
-                    # the graph will be oriented if the input data contains oriented vertices
-                    graph = Graph(oriented=True if len(data[0].split(" ")) == 3 else False)
-
-                    # to remember the created nodes and to connect them later
-                    node_dictionary = {}
-
-                    # add each of the nodes of the vertex to the graph
-                    for vertex in data:
-                        vertex_components = vertex.split(" ")
-                        nodes = [vertex_components[0], vertex_components[-1]]
-
-                        for node in nodes:
-                            if node not in node_dictionary:
-                                # slightly randomize the coordinates so the graph doesn't stay in one place forever
-                                x = self.canvas.width() / 2 + (random() - 0.5)
-                                y = self.canvas.height() / 2 + (random() - 0.5)
-
-                                # add it to graph with default values
-                                node_dictionary[node] = graph.add_node(x, y, self.node_radius, node)
-
-                        if len(vertex_components) == 2 or vertex_components[1] == "->":
-                            graph.add_vertex(node_dictionary[nodes[0]], node_dictionary[nodes[1]])
-                        elif vertex_components[1] == "<-":
-                            graph.add_vertex(node_dictionary[nodes[1]], node_dictionary[nodes[0]])
-                        else:
-                            graph.add_vertex(node_dictionary[nodes[0]], node_dictionary[nodes[1]])
-                            graph.add_vertex(node_dictionary[nodes[1]], node_dictionary[nodes[0]])
-
-                self.graph = graph
-
-            except UnicodeDecodeError:
-                QMessageBox.critical(self, "Error!", "Can't read binary files!")
-            except Exception:
-                QMessageBox.critical(self, "Error!", "An error occurred when importing the graph. Make sure that the "
-                                                     "file is in the correct format!")
-
-            self.deselect_node()
-
-    def export_graph(self):
-        """Is called when the export button is clicked; exports a graph to a file."""
-        path = QFileDialog.getSaveFileName()[0]
-
-        if path != "":
-            try:
-                with open(path, "w") as file:
-
-                    # look at every pair of nodes and examine the vertices
-                    for i in range(len(self.graph.get_nodes())):
-                        n1 = self.graph.get_nodes()[i]
-                        for j in range(i + 1, len(self.graph.get_nodes())):
-                            n2 = self.graph.get_nodes()[j]
-
-                            n1_to_n2 = self.graph.does_vertex_exist(n1, n2)
-
-                            if not self.graph.is_oriented() and n1_to_n2:
-                                # for undirected graphs, no direction symbols are necessary
-                                file.write(n1.get_label() + " " + n2.get_label() + "\n")
-                            else:
-                                n2_to_n1 = self.graph.does_vertex_exist(n2, n1)
-
-                                if n1_to_n2 and n2_to_n1:
-                                    file.write(n1.get_label() + " <> " + n2.get_label() + "\n")
-                                elif n1_to_n2:
-                                    file.write(n1.get_label() + " -> " + n2.get_label() + "\n")
-                                elif n2_to_n1:
-                                    file.write(n1.get_label() + " <- " + n2.get_label() + "\n")
-            except Exception:
-                QMessageBox.critical(self, "Error!", "An error occurred when exporting the graph. Make sure that you "
-                                                     "have permission to write to the specified file!")
-
-    def show_help(self):
-        """Is called when the help button is clicked; displays basic information about the application."""
-        message = """
-            <p>Welcome to <strong>Graph Visualizer</strong>.</p>
-            <p>The app aims to help with creating, visualizing and exporting graphs. 
-            It is powered by PyQt5 &ndash; a set of Python bindings for the C++ library Qt.</p>
-            <hr />
-            <p>The controls are as follows:</p>
-            <ul>
-            <li><em>Left Mouse Button</em> &ndash; selects nodes and moves them around</li>
-            <li><em>Right Mouse Button</em> &ndash; creates new nodes and vertices</li>
-            <li><em>Mouse Wheel</em> &ndash; zooms in/out</li>
-            <li><em>Shift + Left Mouse Button</em> &ndash; moves connected nodes</li>
-            <li><em>Shift + Mouse Wheel</em> &ndash; rotates nodes around the selected node<br /></li>
-            <li><em>Delete</em> &ndash; deletes the currently selected node</li>
-            </ul>
-            <hr />
-            <p>If you spot an issue, or would like to check out the source code, see the app's 
-            <a href="https://github.com/xiaoxiae/GraphVisualizer">GitHub repository</a>.</p>
-        """
-
-        QMessageBox.information(self, "About", message)
-
-    def toggle_graph_orientation(self):
-        """Is called when the oriented checkbox changes; sets the orientation of the graph."""
-        self.graph.set_oriented(not self.graph.is_oriented())
-        self.set_toggle_button_text()
-
-    def set_toggle_button_text(self):
-        """Changes the text of the oriented toggle button, according to the orientation of the graph."""
-        self.oriented_toggle_button.setText("directed" if self.graph.is_oriented() else "undirected")
-
-    def input_line_edit_changed(self, text):
-        """Is called when the input line edit changes; changes either the label of the node selected node, or the value
-        of the selected vertex."""
-        palette = self.input_line_edit.palette()
-
-        if self.selected_node is not None:
-            # the text has to be non-zero and not contain spaces, for the import/export language to work
-            # the text length is also restricted, for rendering purposes
-            if 0 < len(text) < self.word_limit and " " not in text:
-                self.selected_node.set_label(text)
-                palette.setColor(self.input_line_edit.backgroundRole(), Qt.white)
-            else:
-                palette.setColor(self.input_line_edit.backgroundRole(), Qt.red)
-        elif self.selected_vertex is not None:
-            # try to parse the input text as a number
-            weight = None
-            try:
-                weight = int(text)
-            except ValueError:
-                try:
-                    weight = float(text)
-                except ValueError:
-                    pass
-
-            # if the parsing was unsuccessful, set the input line edit background to red to indicate this
-            if weight is None:
-                palette.setColor(self.input_line_edit.backgroundRole(), Qt.red)
-            else:
-                self.graph.add_vertex(self.selected_vertex[0], self.selected_vertex[1], weight)
-                palette.setColor(self.input_line_edit.backgroundRole(), Qt.white)
-
-        self.input_line_edit.setPalette(palette)
-
-    def select_node(self, node):
-        """Sets the selected node to the specified node, sets the input line edit to its label and enables it."""
-        self.selected_node = node
-        self.input_line_edit.setText(node.get_label())
-        self.input_line_edit.setEnabled(True)
-
-    def deselect_node(self):
-        """Sets the selected node to None and disables the input line edit."""
-        self.selected_node = None
-        self.input_line_edit.setEnabled(False)
-
-    def select_vertex(self, vertex):
-        """Sets the selected vertex to the specified vertex, sets the input line edit to its weight and enables it."""
-        self.selected_vertex = vertex
-        self.input_line_edit.setText(str(self.graph.get_weight(*vertex)))
-        self.input_line_edit.setEnabled(True)
-
-    def deselect_vertex(self):
-        """Sets the selected vertex to None and disables the input line edit."""
-        self.selected_vertex = None
-        self.input_line_edit.setEnabled(False)
-
-    def keyPressEvent(self, event):
-        """Is called when a key is pressed on the keyboard; deletes vertices."""
-        if event.key() == Qt.Key_Delete:
-            if self.selected_node is not None:
-                self.graph.delete_node(self.selected_node)
-                self.deselect_node()
-
-    def mousePressEvent(self, event):
-        """Is called when a mouse button is pressed; creates and moves nodes/vertices."""
-        mouse_coordinates = self.get_mouse_coordinates(event)
-
-        # if we are not on canvas, don't do anything
-        if mouse_coordinates is None:
-            return
-
-        # sets the focus to the entire window, for the keypresses to register
-        self.setFocus()
-
-        x = mouse_coordinates[0]
-        y = mouse_coordinates[1]
-
-        # (potentially) find a node that has been pressed
-        pressed_node = None
-        for node in self.graph.get_nodes():
-            if self.distance(x, y, node.get_x(), node.get_y()) <= node.get_radius():
-                pressed_node = node
-                break
-
-        # (potentially) find a vertex that has been pressed
-        pressed_vertex = None
-        for vertex in self.vertex_positions:
-            if abs(vertex[0] - x) < self.weight_rectangle_size and abs(vertex[1] - y) < self.weight_rectangle_size:
-                pressed_vertex = vertex[2]
-
-        # select/move node on left click
-        # create new node/make a new connection on right click
-        if event.button() == Qt.LeftButton:
-            if pressed_node is not None:
-                self.deselect_vertex()
-                self.select_node(pressed_node)
-
-                self.mouse_drag_offset = (x - self.selected_node.get_x(), y - self.selected_node.get_y())
-                self.mouse_x = x
-                self.mouse_y = y
-            elif pressed_vertex is not None:
-                self.deselect_node()
-                self.select_vertex(pressed_vertex)
-            else:
-                self.deselect_node()
-                self.deselect_vertex()
-        elif event.button() == Qt.RightButton:
-            # either make/remove a connection, or create a new node
-            if pressed_node is not None:
-                if self.selected_node is not None and pressed_node is not self.selected_node:
-                    # if a connection does not exist between the nodes, create it; otherwise remove it
-                    if self.graph.does_vertex_exist(self.selected_node, pressed_node):
-                        self.graph.remove_vertex(self.selected_node, pressed_node)
-                    else:
-                        self.graph.add_vertex(self.selected_node, pressed_node)
-            else:
-                node = self.graph.add_node(x, y, self.node_radius)
-
-                # if a selected node exists, connect it to the newly created node
-                if self.selected_node is not None:
-                    self.graph.add_vertex(self.selected_node, node)
-
-                self.select_node(node)
-
-    def mouseReleaseEvent(self, event):
-        """Is called when a mouse button is released; stops the drag."""
-        self.mouse_drag_offset = None
-
-    def mouseMoveEvent(self, event):
-        """Is called when the mouse is moved across the window; updates mouse coordinates."""
-        mouse_coordinates = self.get_mouse_coordinates(event, scale_down=True)
-
-        self.mouse_x = mouse_coordinates[0]
-        self.mouse_y = mouse_coordinates[1]
-
-    def wheelEvent(self, event):
-        """Is called when the mouse wheel is moved; controls the zoom and node rotation."""
-        if QApplication.keyboardModifiers() == Qt.ShiftModifier:
-            if self.selected_node is not None:
-                # positive/negative for scrolling away and towards the user
-                angle = self.node_rotation_angle if event.angleDelta().y() > 0 else -self.node_rotation_angle
-
-                self.rotate_nodes_around(self.selected_node.get_x(), self.selected_node.get_y(), angle)
-        else:
-            mouse_coordinates = self.get_mouse_coordinates(event)
-
-            # only do something, if we're working on canvas
-            if mouse_coordinates is None:
-                return
-
-            x, y = mouse_coordinates[0], mouse_coordinates[1]
-            prev_scale = self.scale
-
-            # adjust the canvas scale, depending on the scroll direction
-            # if angleDelta.y() is positive, scroll away (zoom out) from the user (and vice versa)
-            if event.angleDelta().y() > 0:
-                self.scale /= self.scale_coefficient
-            else:
-                self.scale *= self.scale_coefficient
-
-            # adjust translation so the x and y of the mouse remains the same
-            scale_delta = self.scale - prev_scale
-            self.translation[0] += -(x * scale_delta)
-            self.translation[1] += -(y * scale_delta)
-
-    def rotate_nodes_around(self, x, y, angle):
-        """Rotates coordinates of all of the points by a certain angle (in degrees) around the specified point."""
-        angle = radians(angle)
-
-        for node in self.graph.get_nodes():
-            # only rotate points that are in the same continuity set
-            if node is not self.selected_node and self.graph.share_continuity_set(node, self.selected_node):
-                # translate the coordinates to origin for the rotation to work
-                node_x, node_y = node.get_x() - x, node.get_y() - y
-
-                # rotate and translate the coordinates of the node
-                node.set_x(node_x * cos(angle) - node_y * sin(angle) + x)
-                node.set_y(node_x * sin(angle) + node_y * cos(angle) + y)
-
-    def get_mouse_coordinates(self, event, scale_down=False):
-        """Returns mouse coordinates if they are within the canvas and None if they are not. If scale_down is True, the
-        function will scale down the coordinates to be within the canvas (useful for dragging) and return them."""
-        x = event.pos().x()
-        y = event.pos().y()
-
-        # whether the coordinate components are on canvas
-        x_on_canvas = 0 <= x <= self.canvas.width()
-        y_on_canvas = 0 <= y <= self.canvas.height()
-
-        # return if scale_down is True, scale down the coordinates so they're on canvas
-        if scale_down:
-            x = x if x_on_canvas else 0 if x <= 0 else self.canvas.width()
-            y = y if y_on_canvas else 0 if y <= 0 else self.canvas.height()
-        elif not x_on_canvas or not y_on_canvas:
-            return None
-
-        # return the mouse coordinates, accounting for the translation and scale of the canvas
-        return ((x - self.translation[0]) / self.scale,
-                (y - self.translation[1]) / self.scale)
-
-    def perform_simulation_iteration(self):
-        """Performs one iteration of the simulation."""
-        # evaluate forces that act upon each pair of nodes
-        for i in range(len(self.graph.get_nodes())):
-            n1 = self.graph.get_nodes()[i]
-            for j in range(i + 1, len(self.graph.get_nodes())):
-                n2 = self.graph.get_nodes()[j]
-
-                # if they are not in the same continuity set, no forces act on them
-                if not self.graph.share_continuity_set(n1, n2):
-                    continue
-
-                # calculate the distance of the nodes and a unit vector from the first to the second
-                d = self.distance(n1.get_x(), n1.get_y(), n2.get_x(), n2.get_y())
-
-                # if the nodes are right on top of each other, the force can't be calculated
-                if d == 0:
-                    continue
-
-                ux, uy = (n2.get_x() - n1.get_x()) / d, (n2.get_y() - n1.get_y()) / d
-
-                # the size of the repel force between the two nodes
-                fr = self.repulsion_force(d)
-
-                # add a repel force to each of the nodes, in the opposite directions
-                n1.add_force((-ux * fr, -uy * fr))
-                n2.add_force((ux * fr, uy * fr))
-
-                # if they are connected, add the leash force, regardless of whether the graph is oriented or not
-                if self.graph.does_vertex_exist(n1, n2, ignore_orientation=True):
-                    # the size of the attraction force between the two nodes
-                    fa = self.attraction_force(d)
-
-                    # add the repel force to each of the nodes, in the opposite directions
-                    n1.add_force((-ux * fa, -uy * fa))
-                    n2.add_force((ux * fa, uy * fa))
-
-            # since this node will not be visited again, evaluate the forces
-            n1.evaluate_forces()
-
-        # drag the selected node
-        if self.selected_node is not None and self.mouse_drag_offset is not None:
-            prev_x = self.selected_node.get_x()
-            prev_y = self.selected_node.get_y()
-
-            self.selected_node.set_x(self.mouse_x - self.mouse_drag_offset[0])
-            self.selected_node.set_y(self.mouse_y - self.mouse_drag_offset[1])
-
-            # move the rest of the nodes that are connected to the selected node if shift is pressed
-            if QApplication.keyboardModifiers() == Qt.ShiftModifier:
-                x_delta = self.selected_node.get_x() - prev_x
-                y_delta = self.selected_node.get_y() - prev_y
-
-                for node in self.graph.get_nodes():
-                    if node is not self.selected_node and self.graph.share_continuity_set(node, self.selected_node):
-                        node.set_x(node.get_x() + x_delta)
-                        node.set_y(node.get_y() + y_delta)
-
-        self.update()
-
-    def paintEvent(self, event):
-        """Paints the board."""
-        painter = QPainter(self)
-
-        painter.setRenderHint(QPainter.Antialiasing, True)
-
-        painter.setPen(QPen(Qt.black, Qt.SolidLine))
-        painter.setBrush(QBrush(Qt.white, Qt.SolidPattern))
-
-        # bound the area to only draw on canvas
-        painter.setClipRect(0, 0, self.canvas.width(), self.canvas.height())
-
-        # draw the background
-        painter.drawRect(0, 0, self.canvas.width(), self.canvas.height())
-
-        # reposition the painter
-        painter.translate(self.translation[0], self.translation[1])
-        painter.scale(self.scale, self.scale)
-
-        # if the graph is weighted, reset the positions, since they will be re-drawn later on
-        if self.graph.is_weighted():
-            self.vertex_positions = []
-
-        # draw vertices; has to be drawn before nodes, so they aren't drawn on top of them
-        for node in self.graph.get_nodes():
-            for neighbour, weight in node.get_neighbours().items():
-                x1, y1, x2, y2 = node.get_x(), node.get_y(), neighbour.get_x(), neighbour.get_y()
-
-                # create a unit vector from the first to the second graph
-                d = self.distance(x1, y1, x2, y2)
-                ux, uy = (x2 - x1) / d, (y2 - y1) / d
-                r = neighbour.get_radius()
-
-                # if it's oriented, draw an arrow
-                if self.graph.is_oriented():
-                    # in case there is a vertex going the other way, we will move the line up the circles, so
-                    # there is separation between the vertices
-                    if self.graph.does_vertex_exist(neighbour, node):
-                        nx = -uy * r * sin(self.arrow_separation) + ux * r * (1 - cos(self.arrow_separation))
-                        ny = ux * r * sin(self.arrow_separation) + uy * r * (1 - cos(self.arrow_separation))
-
-                        x1, x2, y1, y2 = x1 + nx, x2 + nx, y1 + ny, y2 + ny
-
-                    # the position of the head of the arrow
-                    xa, ya = x1 + ux * (d - r), y1 + uy * (d - r)
-
-                    # calculate the two remaining points of the arrow
-                    # this is done the same way as the previous calculation
-                    d = self.distance(x1, y1, xa, ya)
-                    ux_arrow, uy_arrow = (xa - x1) / d, (ya - y1) / d
-
-                    # position of the base of the arrow
-                    x, y = x1 + ux_arrow * (d - self.arrowhead_size * 2), y1 + uy_arrow * (d - self.arrowhead_size * 2)
-
-                    # the normal vectors to the unit vector of the arrow head
-                    nx_arrow, ny_arrow = -uy_arrow, ux_arrow
-
-                    painter.setBrush(QBrush(Qt.black, Qt.SolidPattern))
-                    painter.drawPolygon(QPoint(xa, ya),
-                                        QPoint(x + nx_arrow * self.arrowhead_size, y + ny_arrow * self.arrowhead_size),
-                                        QPoint(x - nx_arrow * self.arrowhead_size, y - ny_arrow * self.arrowhead_size))
-
-                painter.drawLine(x1, y1, x2, y2)
-
-                # if it's weighted, draw the weight
-                if self.graph.is_weighted():
-                    x_middle = (x2 + x1) / 2
-                    y_middle = (y2 + y1) / 2
-
-                    # if the graph is oriented, the vertices will be offset, so we need to offset the vertex value back
-                    if self.graph.is_oriented():
-                        x_middle -= ux * r * (1 - cos(self.arrow_separation))
-                        y_middle -= uy * r * (1 - cos(self.arrow_separation))
-
-                    r = self.weight_rectangle_size
-
-                    # remember the coordinate to select it later; in case of undirected graphs, only remember it once
-                    if self.graph.is_oriented() or id(node) < id(neighbour):
-                        self.vertex_positions.append((x_middle, y_middle, (node, neighbour)))
-
-                    # draw the rectangle for the vertex
-                    painter.setBrush(QBrush(Qt.black, Qt.SolidPattern))
-                    painter.drawRect(QRect(x_middle - r, y_middle - r, 2 * r, 2 * r))
-
-                    painter.setFont(QFont(self.font_family, self.font_size / (len(str(weight)) * 3)))
-
-                    # draw the value of the vertex
-                    painter.setPen(QPen(Qt.white, Qt.SolidLine))
-                    painter.drawText(QRect(x_middle - r, y_middle - r, 2 * r, 2 * r), Qt.AlignCenter, str(weight))
-                    painter.setPen(QPen(Qt.black, Qt.SolidLine))
-
-        # draw nodes
-        for node in self.graph.get_nodes():
-            # selected nodes are red to make them distinct; others are white
-            if node is self.selected_node:
-                painter.setBrush(QBrush(self.selected_node_color, Qt.SolidPattern))
-            else:
-                painter.setBrush(QBrush(self.regular_node_color, Qt.SolidPattern))
-
-            # information about the node necessary for drawing
-            x, y, r = node.get_x(), node.get_y(), node.get_radius()
-
-            painter.drawEllipse(QPoint(x, y), r, r)
-
-            # only draw labels if the label checkbox is checked
-            if self.labels_checkbox.isChecked():
-                label = node.get_label()
-
-                # scale font down, depending on the length of the label of the node
-                painter.setFont(QFont(self.font_family, self.font_size / len(label)))
-
-                # draw the node label within the node dimensions
-                painter.drawText(QRect(x - r, y - r, 2 * r, 2 * r), Qt.AlignCenter, label)
-
-    def distance(self, x1, y1, x2, y2):
-        """Returns the distance of two points in space."""
-        return sqrt((x1 - x2) ** 2 + (y1 - y2) ** 2)
-
-
-app = QApplication(sys.argv)
-ex = TreeVisualizer()
-sys.exit(app.exec_())
+import sys
+from math import sqrt, cos, sin, radians, pi
+from random import random
+
+from PyQt5.QtCore import Qt, QSize, QTimer, QPoint, QRect
+from PyQt5.QtGui import QPainter, QBrush, QPen, QFont
+from PyQt5.QtWidgets import QApplication, QWidget, QVBoxLayout, QFrame, QCheckBox, QHBoxLayout, QLineEdit, \
+    QPushButton, QMessageBox, QFileDialog
+
+from graph import Graph
+
+
+class TreeVisualizer(QWidget):
+
+    def __init__(self):
+        """Initial configuration."""
+        super().__init__()
+
+        # GLOBAL VARIABLES
+        # graph variables
+        self.graph = Graph()
+        self.selected_node = None
+
+        # for locating and selecting vertices
+        self.vertex_positions = []
+        self.selected_vertex = None
+
+        # offset of the mouse from the position of the currently dragged node
+        self.mouse_drag_offset = None
+
+        # position of the mouse; is updated when the mouse moves
+        self.mouse_x = -1
+        self.mouse_y = -1
+
+        # variables for visualizing the graph
+        self.node_radius = 20
+        self.weight_rectangle_size = self.node_radius / 3
+
+        self.arrowhead_size = 4
+        self.arrow_separation = pi / 6
+
+        self.selected_node_color = Qt.red
+        self.regular_node_color = Qt.white
+
+        self.word_limit = 10  # limit the displayed length of words for each node
+
+        # UI variables
+        self.font_family = "Times New Roman"
+        self.font_size = 18
+
+        self.layout_margins = 8
+        self.layout_item_spacing = 2 * self.layout_margins
+
+        # canvas positioning - scale and translation
+        self.scale = 1
+        self.scale_coefficient = 1.1  # by how much the scale changes on scroll
+        self.translation = [0, 0]
+
+        # for moving the nodes
+        self.node_rotation_angle = 15
+
+        # TIMERS
+        # runs the simulation 60 times a second (1000/60 ~= 16ms)
+        self.simulation_timer = QTimer(interval=16, timeout=self.perform_simulation_iteration)
+
+        # WIDGETS
+        self.canvas = QFrame(self, minimumSize=QSize(0, 400))
+        self.canvas_size = (self.canvas.width(), self.canvas.height())
+        self.canvas.resizeEvent = self.adjust_canvas_translation
+
+        # for toggling between oriented/undirected graphs
+        self.oriented_toggle_button = QPushButton(text="undirected",
+                                                  clicked=self.toggle_graph_orientation)
+
+        # for editing the labels of the nodes
+        self.labels_checkbox = QCheckBox(text="labels")
+
+        # for setting, whether the graph is weighted or not
+        self.weighted_checkbox = QCheckBox(text="weighted", clicked=self.set_weighted_graph)
+
+        self.input_line_edit = QLineEdit(enabled=self.labels_checkbox.isChecked(),
+                                         textChanged=self.input_line_edit_changed)
+
+        # for displaying information about the app
+        self.about_button = QPushButton(text="?", clicked=self.show_help)
+
+        self.import_graph_button = QPushButton(text="import", clicked=self.import_graph)
+        self.export_graph_button = QPushButton(text="export", clicked=self.export_graph)
+
+        # WIDGET LAYOUT
+        self.main_v_layout = QVBoxLayout(self, margin=0)
+        self.main_v_layout.addWidget(self.canvas)
+
+        self.option_h_layout = QHBoxLayout(self, margin=self.layout_margins)
+        self.option_h_layout.addWidget(self.oriented_toggle_button)
+        self.option_h_layout.addSpacing(self.layout_item_spacing)
+        self.option_h_layout.addWidget(self.weighted_checkbox)
+        self.option_h_layout.addSpacing(self.layout_item_spacing)
+        self.option_h_layout.addWidget(self.labels_checkbox)
+        self.option_h_layout.addSpacing(self.layout_item_spacing)
+        self.option_h_layout.addWidget(self.input_line_edit)
+        self.option_h_layout.addSpacing(self.layout_item_spacing)
+        self.option_h_layout.addWidget(self.about_button)
+
+        self.io_h_layout = QHBoxLayout(self, margin=self.layout_margins)
+        self.io_h_layout.addWidget(self.import_graph_button)
+        self.io_h_layout.addSpacing(self.layout_item_spacing)
+        self.io_h_layout.addWidget(self.export_graph_button)
+
+        self.main_v_layout.addLayout(self.option_h_layout)
+        self.main_v_layout.addSpacing(-self.layout_margins)
+        self.main_v_layout.addLayout(self.io_h_layout)
+
+        self.setLayout(self.main_v_layout)
+
+        # WINDOW SETTINGS
+        self.setWindowTitle('Graph Visualizer')
+        self.setFont(QFont(self.font_family, self.font_size))
+        self.show()
+
+        # start the simulation
+        self.simulation_timer.start()
+
+    def set_weighted_graph(self):
+        """Is called when the weighted checkbox is pressed; sets, whether the graph is weighted or not."""
+        self.graph.set_weighted(self.weighted_checkbox.isChecked())
+
+    def adjust_canvas_translation(self, event):
+        """Is called when the canvas widget is resized; changes translation so the center stays in the center."""
+        size = (event.size().width(), event.size().height())
+
+        self.translation[0] += self.scale * (size[0] - self.canvas_size[0]) / 2
+        self.translation[1] += self.scale * (size[1] - self.canvas_size[1]) / 2
+
+        self.canvas_size = size
+
+    def repulsion_force(self, distance):
+        """Calculates the strength of the repulsion force at the specified distance."""
+        return 1 / distance * 10
+
+    def attraction_force(self, distance, leash_length=80):
+        """Calculates the strength of the attraction force at the specified distance and leash length."""
+        return -(distance - leash_length) / 10
+
+    def import_graph(self):
+        """Is called when the import button is clicked; imports a graph from a file."""
+        path = QFileDialog.getOpenFileName()[0]
+
+        if path != "":
+            try:
+                with open(path, "r") as file:
+                    # a list of vertices of the graph
+                    data = file.read().splitlines()
+
+                    # the graph will be oriented if the input data contains oriented vertices
+                    graph = Graph(oriented=True if len(data[0].split(" ")) == 3 else False)
+
+                    # to remember the created nodes and to connect them later
+                    node_dictionary = {}
+
+                    # add each of the nodes of the vertex to the graph
+                    for vertex in data:
+                        vertex_components = vertex.split(" ")
+                        nodes = [vertex_components[0], vertex_components[-1]]
+
+                        for node in nodes:
+                            if node not in node_dictionary:
+                                # slightly randomize the coordinates so the graph doesn't stay in one place forever
+                                x = self.canvas.width() / 2 + (random() - 0.5)
+                                y = self.canvas.height() / 2 + (random() - 0.5)
+
+                                # add it to graph with default values
+                                node_dictionary[node] = graph.add_node(x, y, self.node_radius, node)
+
+                        if len(vertex_components) == 2 or vertex_components[1] == "->":
+                            graph.add_vertex(node_dictionary[nodes[0]], node_dictionary[nodes[1]])
+                        elif vertex_components[1] == "<-":
+                            graph.add_vertex(node_dictionary[nodes[1]], node_dictionary[nodes[0]])
+                        else:
+                            graph.add_vertex(node_dictionary[nodes[0]], node_dictionary[nodes[1]])
+                            graph.add_vertex(node_dictionary[nodes[1]], node_dictionary[nodes[0]])
+
+                self.graph = graph
+
+            except UnicodeDecodeError:
+                QMessageBox.critical(self, "Error!", "Can't read binary files!")
+            except Exception:
+                QMessageBox.critical(self, "Error!", "An error occurred when importing the graph. Make sure that the "
+                                                     "file is in the correct format!")
+
+            self.deselect_node()
+
+    def export_graph(self):
+        """Is called when the export button is clicked; exports a graph to a file."""
+        path = QFileDialog.getSaveFileName()[0]
+
+        if path != "":
+            try:
+                with open(path, "w") as file:
+
+                    # look at every pair of nodes and examine the vertices
+                    for i in range(len(self.graph.get_nodes())):
+                        n1 = self.graph.get_nodes()[i]
+                        for j in range(i + 1, len(self.graph.get_nodes())):
+                            n2 = self.graph.get_nodes()[j]
+
+                            n1_to_n2 = self.graph.does_vertex_exist(n1, n2)
+
+                            if not self.graph.is_oriented() and n1_to_n2:
+                                # for undirected graphs, no direction symbols are necessary
+                                file.write(n1.get_label() + " " + n2.get_label() + "\n")
+                            else:
+                                n2_to_n1 = self.graph.does_vertex_exist(n2, n1)
+
+                                if n1_to_n2 and n2_to_n1:
+                                    file.write(n1.get_label() + " <> " + n2.get_label() + "\n")
+                                elif n1_to_n2:
+                                    file.write(n1.get_label() + " -> " + n2.get_label() + "\n")
+                                elif n2_to_n1:
+                                    file.write(n1.get_label() + " <- " + n2.get_label() + "\n")
+            except Exception:
+                QMessageBox.critical(self, "Error!", "An error occurred when exporting the graph. Make sure that you "
+                                                     "have permission to write to the specified file!")
+
+    def show_help(self):
+        """Is called when the help button is clicked; displays basic information about the application."""
+        message = """
+            <p>Welcome to <strong>Graph Visualizer</strong>.</p>
+            <p>The app aims to help with creating, visualizing and exporting graphs. 
+            It is powered by PyQt5 &ndash; a set of Python bindings for the C++ library Qt.</p>
+            <hr />
+            <p>The controls are as follows:</p>
+            <ul>
+            <li><em>Left Mouse Button</em> &ndash; selects nodes and moves them around</li>
+            <li><em>Right Mouse Button</em> &ndash; creates new nodes and vertices</li>
+            <li><em>Mouse Wheel</em> &ndash; zooms in/out</li>
+            <li><em>Shift + Left Mouse Button</em> &ndash; moves connected nodes</li>
+            <li><em>Shift + Mouse Wheel</em> &ndash; rotates nodes around the selected node<br /></li>
+            <li><em>Delete</em> &ndash; deletes the currently selected node</li>
+            </ul>
+            <hr />
+            <p>If you spot an issue, or would like to check out the source code, see the app's 
+            <a href="https://github.com/xiaoxiae/GraphVisualizer">GitHub repository</a>.</p>
+        """
+
+        QMessageBox.information(self, "About", message)
+
+    def toggle_graph_orientation(self):
+        """Is called when the oriented checkbox changes; sets the orientation of the graph."""
+        self.graph.set_oriented(not self.graph.is_oriented())
+        self.set_toggle_button_text()
+
+    def set_toggle_button_text(self):
+        """Changes the text of the oriented toggle button, according to the orientation of the graph."""
+        self.oriented_toggle_button.setText("directed" if self.graph.is_oriented() else "undirected")
+
+    def input_line_edit_changed(self, text):
+        """Is called when the input line edit changes; changes either the label of the node selected node, or the value
+        of the selected vertex."""
+        palette = self.input_line_edit.palette()
+
+        if self.selected_node is not None:
+            # the text has to be non-zero and not contain spaces, for the import/export language to work
+            # the text length is also restricted, for rendering purposes
+            if 0 < len(text) < self.word_limit and " " not in text:
+                self.selected_node.set_label(text)
+                palette.setColor(self.input_line_edit.backgroundRole(), Qt.white)
+            else:
+                palette.setColor(self.input_line_edit.backgroundRole(), Qt.red)
+        elif self.selected_vertex is not None:
+            # try to parse the input text as a number
+            weight = None
+            try:
+                weight = int(text)
+            except ValueError:
+                try:
+                    weight = float(text)
+                except ValueError:
+                    pass
+
+            # if the parsing was unsuccessful, set the input line edit background to red to indicate this
+            if weight is None:
+                palette.setColor(self.input_line_edit.backgroundRole(), Qt.red)
+            else:
+                self.graph.add_vertex(self.selected_vertex[0], self.selected_vertex[1], weight)
+                palette.setColor(self.input_line_edit.backgroundRole(), Qt.white)
+
+        self.input_line_edit.setPalette(palette)
+
+    def select_node(self, node):
+        """Sets the selected node to the specified node, sets the input line edit to its label and enables it."""
+        self.selected_node = node
+        self.input_line_edit.setText(node.get_label())
+        self.input_line_edit.setEnabled(True)
+
+    def deselect_node(self):
+        """Sets the selected node to None and disables the input line edit."""
+        self.selected_node = None
+        self.input_line_edit.setEnabled(False)
+
+    def select_vertex(self, vertex):
+        """Sets the selected vertex to the specified vertex, sets the input line edit to its weight and enables it."""
+        self.selected_vertex = vertex
+        self.input_line_edit.setText(str(self.graph.get_weight(*vertex)))
+        self.input_line_edit.setEnabled(True)
+
+    def deselect_vertex(self):
+        """Sets the selected vertex to None and disables the input line edit."""
+        self.selected_vertex = None
+        self.input_line_edit.setEnabled(False)
+
+    def keyPressEvent(self, event):
+        """Is called when a key is pressed on the keyboard; deletes vertices."""
+        if event.key() == Qt.Key_Delete:
+            if self.selected_node is not None:
+                self.graph.delete_node(self.selected_node)
+                self.deselect_node()
+
+    def mousePressEvent(self, event):
+        """Is called when a mouse button is pressed; creates and moves nodes/vertices."""
+        mouse_coordinates = self.get_mouse_coordinates(event)
+
+        # if we are not on canvas, don't do anything
+        if mouse_coordinates is None:
+            return
+
+        # sets the focus to the entire window, for the keypresses to register
+        self.setFocus()
+
+        x = mouse_coordinates[0]
+        y = mouse_coordinates[1]
+
+        # (potentially) find a node that has been pressed
+        pressed_node = None
+        for node in self.graph.get_nodes():
+            if self.distance(x, y, node.get_x(), node.get_y()) <= node.get_radius():
+                pressed_node = node
+                break
+
+        # (potentially) find a vertex that has been pressed
+        pressed_vertex = None
+        for vertex in self.vertex_positions:
+            if abs(vertex[0] - x) < self.weight_rectangle_size and abs(vertex[1] - y) < self.weight_rectangle_size:
+                pressed_vertex = vertex[2]
+
+        # select/move node on left click
+        # create new node/make a new connection on right click
+        if event.button() == Qt.LeftButton:
+            if pressed_node is not None:
+                self.deselect_vertex()
+                self.select_node(pressed_node)
+
+                self.mouse_drag_offset = (x - self.selected_node.get_x(), y - self.selected_node.get_y())
+                self.mouse_x = x
+                self.mouse_y = y
+            elif pressed_vertex is not None:
+                self.deselect_node()
+                self.select_vertex(pressed_vertex)
+            else:
+                self.deselect_node()
+                self.deselect_vertex()
+        elif event.button() == Qt.RightButton:
+            # either make/remove a connection, or create a new node
+            if pressed_node is not None:
+                if self.selected_node is not None and pressed_node is not self.selected_node:
+                    # if a connection does not exist between the nodes, create it; otherwise remove it
+                    if self.graph.does_vertex_exist(self.selected_node, pressed_node):
+                        self.graph.remove_vertex(self.selected_node, pressed_node)
+                    else:
+                        self.graph.add_vertex(self.selected_node, pressed_node)
+            else:
+                node = self.graph.add_node(x, y, self.node_radius)
+
+                # if a selected node exists, connect it to the newly created node
+                if self.selected_node is not None:
+                    self.graph.add_vertex(self.selected_node, node)
+
+                self.select_node(node)
+
+    def mouseReleaseEvent(self, event):
+        """Is called when a mouse button is released; stops the drag."""
+        self.mouse_drag_offset = None
+
+    def mouseMoveEvent(self, event):
+        """Is called when the mouse is moved across the window; updates mouse coordinates."""
+        mouse_coordinates = self.get_mouse_coordinates(event, scale_down=True)
+
+        self.mouse_x = mouse_coordinates[0]
+        self.mouse_y = mouse_coordinates[1]
+
+    def wheelEvent(self, event):
+        """Is called when the mouse wheel is moved; controls the zoom and node rotation."""
+        if QApplication.keyboardModifiers() == Qt.ShiftModifier:
+            if self.selected_node is not None:
+                # positive/negative for scrolling away and towards the user
+                angle = self.node_rotation_angle if event.angleDelta().y() > 0 else -self.node_rotation_angle
+
+                self.rotate_nodes_around(self.selected_node.get_x(), self.selected_node.get_y(), angle)
+        else:
+            mouse_coordinates = self.get_mouse_coordinates(event)
+
+            # only do something, if we're working on canvas
+            if mouse_coordinates is None:
+                return
+
+            x, y = mouse_coordinates[0], mouse_coordinates[1]
+            prev_scale = self.scale
+
+            # adjust the canvas scale, depending on the scroll direction
+            # if angleDelta.y() is positive, scroll away (zoom out) from the user (and vice versa)
+            if event.angleDelta().y() > 0:
+                self.scale /= self.scale_coefficient
+            else:
+                self.scale *= self.scale_coefficient
+
+            # adjust translation so the x and y of the mouse remains the same
+            scale_delta = self.scale - prev_scale
+            self.translation[0] += -(x * scale_delta)
+            self.translation[1] += -(y * scale_delta)
+
+    def rotate_nodes_around(self, x, y, angle):
+        """Rotates coordinates of all of the points by a certain angle (in degrees) around the specified point."""
+        angle = radians(angle)
+
+        for node in self.graph.get_nodes():
+            # only rotate points that are in the same continuity set
+            if node is not self.selected_node and self.graph.share_continuity_set(node, self.selected_node):
+                # translate the coordinates to origin for the rotation to work
+                node_x, node_y = node.get_x() - x, node.get_y() - y
+
+                # rotate and translate the coordinates of the node
+                node.set_x(node_x * cos(angle) - node_y * sin(angle) + x)
+                node.set_y(node_x * sin(angle) + node_y * cos(angle) + y)
+
+    def get_mouse_coordinates(self, event, scale_down=False):
+        """Returns mouse coordinates if they are within the canvas and None if they are not. If scale_down is True, the
+        function will scale down the coordinates to be within the canvas (useful for dragging) and return them."""
+        x = event.pos().x()
+        y = event.pos().y()
+
+        # whether the coordinate components are on canvas
+        x_on_canvas = 0 <= x <= self.canvas.width()
+        y_on_canvas = 0 <= y <= self.canvas.height()
+
+        # return if scale_down is True, scale down the coordinates so they're on canvas
+        if scale_down:
+            x = x if x_on_canvas else 0 if x <= 0 else self.canvas.width()
+            y = y if y_on_canvas else 0 if y <= 0 else self.canvas.height()
+        elif not x_on_canvas or not y_on_canvas:
+            return None
+
+        # return the mouse coordinates, accounting for the translation and scale of the canvas
+        return ((x - self.translation[0]) / self.scale,
+                (y - self.translation[1]) / self.scale)
+
+    def perform_simulation_iteration(self):
+        """Performs one iteration of the simulation."""
+        # evaluate forces that act upon each pair of nodes
+        for i in range(len(self.graph.get_nodes())):
+            n1 = self.graph.get_nodes()[i]
+            for j in range(i + 1, len(self.graph.get_nodes())):
+                n2 = self.graph.get_nodes()[j]
+
+                # if they are not in the same continuity set, no forces act on them
+                if not self.graph.share_continuity_set(n1, n2):
+                    continue
+
+                # calculate the distance of the nodes and a unit vector from the first to the second
+                d = self.distance(n1.get_x(), n1.get_y(), n2.get_x(), n2.get_y())
+
+                # if the nodes are right on top of each other, the force can't be calculated
+                if d == 0:
+                    continue
+
+                ux, uy = (n2.get_x() - n1.get_x()) / d, (n2.get_y() - n1.get_y()) / d
+
+                # the size of the repel force between the two nodes
+                fr = self.repulsion_force(d)
+
+                # add a repel force to each of the nodes, in the opposite directions
+                n1.add_force((-ux * fr, -uy * fr))
+                n2.add_force((ux * fr, uy * fr))
+
+                # if they are connected, add the leash force, regardless of whether the graph is oriented or not
+                if self.graph.does_vertex_exist(n1, n2, ignore_orientation=True):
+                    # the size of the attraction force between the two nodes
+                    fa = self.attraction_force(d)
+
+                    # add the repel force to each of the nodes, in the opposite directions
+                    n1.add_force((-ux * fa, -uy * fa))
+                    n2.add_force((ux * fa, uy * fa))
+
+            # since this node will not be visited again, evaluate the forces
+            n1.evaluate_forces()
+
+        # drag the selected node
+        if self.selected_node is not None and self.mouse_drag_offset is not None:
+            prev_x = self.selected_node.get_x()
+            prev_y = self.selected_node.get_y()
+
+            self.selected_node.set_x(self.mouse_x - self.mouse_drag_offset[0])
+            self.selected_node.set_y(self.mouse_y - self.mouse_drag_offset[1])
+
+            # move the rest of the nodes that are connected to the selected node if shift is pressed
+            if QApplication.keyboardModifiers() == Qt.ShiftModifier:
+                x_delta = self.selected_node.get_x() - prev_x
+                y_delta = self.selected_node.get_y() - prev_y
+
+                for node in self.graph.get_nodes():
+                    if node is not self.selected_node and self.graph.share_continuity_set(node, self.selected_node):
+                        node.set_x(node.get_x() + x_delta)
+                        node.set_y(node.get_y() + y_delta)
+
+        self.update()
+
+    def paintEvent(self, event):
+        """Paints the board."""
+        painter = QPainter(self)
+
+        painter.setRenderHint(QPainter.Antialiasing, True)
+
+        painter.setPen(QPen(Qt.black, Qt.SolidLine))
+        painter.setBrush(QBrush(Qt.white, Qt.SolidPattern))
+
+        # bound the area to only draw on canvas
+        painter.setClipRect(0, 0, self.canvas.width(), self.canvas.height())
+
+        # draw the background
+        painter.drawRect(0, 0, self.canvas.width(), self.canvas.height())
+
+        # reposition the painter
+        painter.translate(self.translation[0], self.translation[1])
+        painter.scale(self.scale, self.scale)
+
+        # if the graph is weighted, reset the positions, since they will be re-drawn later on
+        if self.graph.is_weighted():
+            self.vertex_positions = []
+
+        # draw vertices; has to be drawn before nodes, so they aren't drawn on top of them
+        for node in self.graph.get_nodes():
+            for neighbour, weight in node.get_neighbours().items():
+                x1, y1, x2, y2 = node.get_x(), node.get_y(), neighbour.get_x(), neighbour.get_y()
+
+                # create a unit vector from the first to the second graph
+                d = self.distance(x1, y1, x2, y2)
+                ux, uy = (x2 - x1) / d, (y2 - y1) / d
+                r = neighbour.get_radius()
+
+                # if it's oriented, draw an arrow
+                if self.graph.is_oriented():
+                    # in case there is a vertex going the other way, we will move the line up the circles, so
+                    # there is separation between the vertices
+                    if self.graph.does_vertex_exist(neighbour, node):
+                        nx = -uy * r * sin(self.arrow_separation) + ux * r * (1 - cos(self.arrow_separation))
+                        ny = ux * r * sin(self.arrow_separation) + uy * r * (1 - cos(self.arrow_separation))
+
+                        x1, x2, y1, y2 = x1 + nx, x2 + nx, y1 + ny, y2 + ny
+
+                    # the position of the head of the arrow
+                    xa, ya = x1 + ux * (d - r), y1 + uy * (d - r)
+
+                    # calculate the two remaining points of the arrow
+                    # this is done the same way as the previous calculation
+                    d = self.distance(x1, y1, xa, ya)
+                    ux_arrow, uy_arrow = (xa - x1) / d, (ya - y1) / d
+
+                    # position of the base of the arrow
+                    x, y = x1 + ux_arrow * (d - self.arrowhead_size * 2), y1 + uy_arrow * (d - self.arrowhead_size * 2)
+
+                    # the normal vectors to the unit vector of the arrow head
+                    nx_arrow, ny_arrow = -uy_arrow, ux_arrow
+
+                    painter.setBrush(QBrush(Qt.black, Qt.SolidPattern))
+                    painter.drawPolygon(QPoint(xa, ya),
+                                        QPoint(x + nx_arrow * self.arrowhead_size, y + ny_arrow * self.arrowhead_size),
+                                        QPoint(x - nx_arrow * self.arrowhead_size, y - ny_arrow * self.arrowhead_size))
+
+                painter.drawLine(x1, y1, x2, y2)
+
+                # if it's weighted, draw the weight
+                if self.graph.is_weighted():
+                    x_middle = (x2 + x1) / 2
+                    y_middle = (y2 + y1) / 2
+
+                    # if the graph is oriented, the vertices will be offset, so we need to offset the vertex value back
+                    if self.graph.is_oriented():
+                        x_middle -= ux * r * (1 - cos(self.arrow_separation))
+                        y_middle -= uy * r * (1 - cos(self.arrow_separation))
+
+                    r = self.weight_rectangle_size
+
+                    # remember the coordinate to select it later; in case of undirected graphs, only remember it once
+                    if self.graph.is_oriented() or id(node) < id(neighbour):
+                        self.vertex_positions.append((x_middle, y_middle, (node, neighbour)))
+
+                    # draw the rectangle for the vertex
+                    painter.setBrush(QBrush(Qt.black, Qt.SolidPattern))
+                    painter.drawRect(QRect(x_middle - r, y_middle - r, 2 * r, 2 * r))
+
+                    painter.setFont(QFont(self.font_family, self.font_size / (len(str(weight)) * 3)))
+
+                    # draw the value of the vertex
+                    painter.setPen(QPen(Qt.white, Qt.SolidLine))
+                    painter.drawText(QRect(x_middle - r, y_middle - r, 2 * r, 2 * r), Qt.AlignCenter, str(weight))
+                    painter.setPen(QPen(Qt.black, Qt.SolidLine))
+
+        # draw nodes
+        for node in self.graph.get_nodes():
+            # selected nodes are red to make them distinct; others are white
+            if node is self.selected_node:
+                painter.setBrush(QBrush(self.selected_node_color, Qt.SolidPattern))
+            else:
+                painter.setBrush(QBrush(self.regular_node_color, Qt.SolidPattern))
+
+            # information about the node necessary for drawing
+            x, y, r = node.get_x(), node.get_y(), node.get_radius()
+
+            painter.drawEllipse(QPoint(x, y), r, r)
+
+            # only draw labels if the label checkbox is checked
+            if self.labels_checkbox.isChecked():
+                label = node.get_label()
+
+                # scale font down, depending on the length of the label of the node
+                painter.setFont(QFont(self.font_family, self.font_size / len(label)))
+
+                # draw the node label within the node dimensions
+                painter.drawText(QRect(x - r, y - r, 2 * r, 2 * r), Qt.AlignCenter, label)
+
+    def distance(self, x1, y1, x2, y2):
+        """Returns the distance of two points in space."""
+        return sqrt((x1 - x2) ** 2 + (y1 - y2) ** 2)
+
+
+app = QApplication(sys.argv)
+ex = TreeVisualizer()
+sys.exit(app.exec_())